--- conflicted
+++ resolved
@@ -13,18 +13,6 @@
 	"github.com/hashicorp/terraform-plugin-sdk/v2/diag"
 	"github.com/hashicorp/terraform-plugin-sdk/v2/helper/schema"
 )
-
-// Wrapper of the underlying Terraform resource. Needed as some resources are implemented directly
-// with *schema.Resource rather than the Resource type in this package.
-type DatabricksTerraformResource struct {
-	// The underlying TF resource
-	Resource *schema.Resource
-
-	// Whether the resource is available at the workspace-level. If true,
-	// generated resources will have a `workspace_id` field for use when
-	// an account-level provider is used.
-	IsWorkspaceLevel bool
-}
 
 // Resource aims to simplify things like error & deleted entities handling
 type Resource struct {
@@ -162,20 +150,6 @@
 			return nil
 		}
 	}
-<<<<<<< HEAD
-	return &schema.Resource{
-		Schema:         r.Schema,
-		SchemaVersion:  r.SchemaVersion,
-		StateUpgraders: r.StateUpgraders,
-		CustomizeDiff:  r.saferCustomizeDiff(),
-		CreateContext: func(ctx context.Context, d *schema.ResourceData,
-			m any) diag.Diagnostics {
-			c, err := m.(*DatabricksClient).InConfiguredWorkspace(ctx, d)
-			if err != nil {
-				return diag.FromErr(err)
-			}
-			err = recoverable(r.Create)(ctx, d, c)
-=======
 	resource := &schema.Resource{
 		Schema:             r.Schema,
 		SchemaVersion:      r.SchemaVersion,
@@ -189,10 +163,11 @@
 	}
 	if r.Create != nil {
 		resource.CreateContext = func(ctx context.Context, d *schema.ResourceData, m any) diag.Diagnostics {
-			c := m.(*DatabricksClient)
-			err := recoverable(r.Create)(ctx, d, c)
->>>>>>> d3acc7be
-			if err != nil {
+			c, err := m.(*DatabricksClient).InConfiguredWorkspace(ctx, d)
+			if err != nil {
+				return diag.FromErr(err)
+			}
+			if err = recoverable(r.Create)(ctx, d, c); err != nil {
 				err = nicerError(ctx, err, "create")
 				return diag.FromErr(err)
 			}
@@ -201,24 +176,15 @@
 				return diag.FromErr(err)
 			}
 			return nil
-<<<<<<< HEAD
-		},
-		ReadContext:   generateReadFunc(true),
-		UpdateContext: update,
-		DeleteContext: func(ctx context.Context, d *schema.ResourceData,
-			m any) diag.Diagnostics {
-			c, err := m.(*DatabricksClient).InConfiguredWorkspaceForDelete(ctx, d)
-			if err != nil {
-				return diag.FromErr(err)
-			}
-			err = recoverable(r.Delete)(ctx, d, c)
-=======
 		}
 	}
 	if r.Delete != nil {
 		resource.DeleteContext = func(ctx context.Context, d *schema.ResourceData, m any) diag.Diagnostics {
-			err := recoverable(r.Delete)(ctx, d, m.(*DatabricksClient))
->>>>>>> d3acc7be
+			c, err := m.(*DatabricksClient).InConfiguredWorkspaceForDelete(ctx, d)
+			if err != nil {
+				return diag.FromErr(err)
+			}
+			err = recoverable(r.Delete)(ctx, d, c)
 			if apierr.IsMissing(err) {
 				// TODO: https://github.com/databricks/terraform-provider-databricks/issues/2021
 				log.Printf("[INFO] %s[id=%s] is removed on backend",
